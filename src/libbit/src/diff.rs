--- conflicted
+++ resolved
@@ -9,14 +9,8 @@
 #[derive(Debug, Clone, Eq, PartialEq)]
 pub struct BitDiff {}
 
-<<<<<<< HEAD
 pub trait Differ<'r> {
     fn index_mut(&mut self) -> &mut BitIndex<'r>;
-    fn has_changes(&mut self, old: BitIndexEntry, new: BitIndexEntry) -> BitResult<bool>;
-=======
-pub trait Differ {
-    fn index(&self) -> &BitIndex;
->>>>>>> 15538200
     fn on_created(&mut self, _new: BitIndexEntry) -> BitResult<()> {
         Ok(())
     }
@@ -158,7 +152,7 @@
         self.new_iter.next()?;
         // if we are here then we know that the path and stage of the entries match
         // however, that does not mean that the file has not changed
-        if self.differ.index().has_changes(&old, &new)? {
+        if self.differ.index_mut().has_changes(&old, &new)? {
             self.differ.on_modified(old, new)?;
         }
         Ok(())
