--- conflicted
+++ resolved
@@ -63,13 +63,8 @@
     }
 }
 
-<<<<<<< HEAD
 impl<'a, 'r> Differ<'r> for WorktreeIndexDiffer<'a, 'r> {
     fn index_mut(&mut self) -> &mut BitIndex<'r> {
-=======
-impl Differ for WorktreeIndexDiffer<'_, '_> {
-    fn index(&self) -> &BitIndex {
->>>>>>> 15538200
         self.index
     }
 
@@ -82,7 +77,6 @@
         assert_eq!(old.filepath, new.filepath);
         Ok(self.modified.push(new.filepath))
     }
-
 }
 
 // TODO if a directory only contains untracked directories
